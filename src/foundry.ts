--- conflicted
+++ resolved
@@ -1,18 +1,20 @@
-import * as child_process from 'child_process';
+import * as childProcess from 'child_process';
 import { Client } from 'openapi-fetch';
 import * as path from 'path';
 import { parse } from 'smol-toml';
 import * as vscode from 'vscode';
 import { getKaasBaseUrl } from './config';
-import { getGitInfo } from './git';
+import {
+  getGitInfo,
+  getGitRepository,
+  gitApi,
+  hasUnpushedChanges,
+  hasWorkingTreeChanges,
+} from './git';
 import { components, JobKind, paths } from './kaas-api';
 import { pollForJobStatus } from './kaas_jobs';
-<<<<<<< HEAD
 import { verifyVaultExists } from './kaas_vault';
 import { TestRunState } from './test_run_state';
-=======
-import { gitApi, getGitRepository, hasWorkingTreeChanges, hasUnpushedChanges } from './git';
->>>>>>> 44b44d3f
 
 interface FoundryTest {
   filePath: string;
@@ -39,7 +41,7 @@
 
     const { stdout, stderr } = await new Promise<{ stdout: string; stderr: string }>(
       (resolve, reject) => {
-        const process = child_process.exec(command, { cwd: path.dirname(testPath) });
+        const process = childProcess.exec(command, { cwd: path.dirname(testPath) });
         let stdout = '';
         let stderr = '';
 
@@ -187,7 +189,6 @@
 }
 
 export async function runFoundryTestViaKaaS(
-<<<<<<< HEAD
   worksaceFolder: vscode.WorkspaceFolder,
   client: Client<paths>,
   testController: vscode.TestController,
@@ -206,14 +207,47 @@
     return;
   }
 
+  // --- Dirty git check ---
+  const git = gitApi();
+  const repository = await getGitRepository(git, worksaceFolder);
+  if (repository) {
+    const workingTreeChanges = await hasWorkingTreeChanges(repository);
+    const unpushedChanges = await hasUnpushedChanges(repository);
+    if (workingTreeChanges || unpushedChanges) {
+      const proceed = await vscode.window.showWarningMessage(
+        'You have uncommitted or unpushed changes. Please commit and push your changes before running a remote job on KaaS.',
+        { modal: true },
+        'Proceed Anyway',
+        'Cancel'
+      );
+      if (proceed !== 'Proceed Anyway') {
+        test.busy = false;
+        testRun.errored(test, new vscode.TestMessage('Job cancelled due to dirty git state.'));
+        return;
+      }
+    }
+  }
+
   const gitInfo = await getGitInfo(worksaceFolder);
   if (!gitInfo) {
+    vscode.window
+      .showErrorMessage(
+        'KaaS requires access to your remote repository. Please install the Runtime Verification GitHub App and grant access.',
+        'Install App'
+      )
+      .then(selection => {
+        if (selection === 'Install App') {
+          vscode.env.openExternal(
+            vscode.Uri.parse('https://github.com/apps/runtime-verification-inc')
+          );
+        }
+      });
     console.error(`Could not get git info for ${test.uri.fsPath}`);
     test.busy = false;
     testRun.errored(
       test,
       new vscode.TestMessage(
-        'Could not determine git origin. Make sure you are in a git repository with a remote named "origin".'
+        'Could not determine git origin. Make sure you are in a git repository with a remote named "origin" and KaaS has access.'
       )
     );
     return;
@@ -297,132 +331,4 @@
     testRun.errored(test, new vscode.TestMessage(`Failed to create job: ${e.message}`));
     return;
   }
-=======
-	worksaceFolder: vscode.WorkspaceFolder,
-	client: Client<paths>,
-	testController: vscode.TestController,
-	testRun: vscode.TestRun,
-	test: vscode.TestItem,
-	testRunState: TestRunState
-) : Promise<void> {
-	console.log(`Processing Foundry test: ${test.id}`);
-	test.busy = true;
-	testRun.enqueued(test);
-
-	if (!test.uri) {
-		console.error(`Test ${test.id} has no URI, skipping.`);
-		test.busy = false;
-		testRun.errored(test, new vscode.TestMessage('Test has no file URI.'));
-		return;
-	}
-
-	// --- Dirty git check ---
-	const git = gitApi();
-	const repository = await getGitRepository(git, worksaceFolder);
-	if (repository) {
-		const workingTreeChanges = await hasWorkingTreeChanges(repository);
-		const unpushedChanges = await hasUnpushedChanges(repository);
-		if (workingTreeChanges || unpushedChanges) {
-			const proceed = await vscode.window.showWarningMessage(
-				'You have uncommitted or unpushed changes. Please commit and push your changes before running a remote job on KaaS.',
-				{ modal: true },
-				'Proceed Anyway',
-				'Cancel'
-			);
-			if (proceed !== 'Proceed Anyway') {
-				test.busy = false;
-				testRun.errored(test, new vscode.TestMessage('Job cancelled due to dirty git state.'));
-				return;
-			}
-		}
-	}
-
-	const gitInfo = await getGitInfo(worksaceFolder);
-	if (!gitInfo) {
-		vscode.window.showErrorMessage('KaaS requires access to your remote repository. Please install the Runtime Verification GitHub App and grant access.', 'Install App').then(selection => {
-			if (selection === 'Install App') {
-				vscode.env.openExternal(vscode.Uri.parse('https://github.com/apps/runtime-verification-inc'));
-			}
-		});
-		console.error(`Could not get git info for ${test.uri.fsPath}`);
-		test.busy = false;
-		testRun.errored(test, new vscode.TestMessage('Could not determine git origin. Make sure you are in a git repository with a remote named "origin" and KaaS has access.'));
-		return;
-	}
-	console.log(`Git info for ${test.id}:`, gitInfo);
-
-
-	const { owner: organizationName, repo: vaultName } = gitInfo;
-
-	const verificationError = await verifyVaultExists(client, organizationName, vaultName);
-	if (verificationError) {
-		console.error(`Vault verification failed for ${organizationName}/${vaultName}: ${verificationError}`);
-		test.busy = false;
-		testRun.errored(test, new vscode.TestMessage(verificationError));
-		return;
-	}
-	console.log(`Vault verified for ${test.id}`);
-
-	// This is a placeholder for the Foundry-specific test arguments.
-	// We are setting the `match-test` argument, similar to how it was done for local runs.
-	const profiles: components["schemas"]["CreateProveProfileDto"][] = [{
-		profileName: 'default', // Assuming a default profile for Foundry tests
-		extraProveArgs: `--match-test ${test.id}`,
-		tag: "latest",
-	}];
-
-
-	const body: components["schemas"]["CreateJobDto"] = {
-		branch: gitInfo.branch,
-		kind: JobKind.foundry,
-		// --- These fields are based on the Kontrol implementation and may need adjustment for Foundry ---
-		kontrolVersion: "latest",
-		kontrolDockerImage: "runtimeverification/kontrol:ubuntu-jammy-latest",
-		kaasCliBranch: "master",
-		extraBuildArgs: "", // Not yet configurable
-		foundryProfile: "default",
-		profiles: profiles,
-		workflowBranch: "main",
-		kaasServerUrl: KAAS_BASE_URL,
-	};
-	console.log(`Submitting job for test ${test.id} with body:`, body);
-	vscode.window.showInformationMessage(`Starting KaaS job for: ${test.id}`);
-
-	try {
-		const jobResponse = await client.POST('/api/orgs/{organizationName}/vaults/{vaultName}/jobs', {
-			params: {
-				path: {
-					organizationName,
-					vaultName
-				}
-			},
-			body: body,
-		});
-
-		if (jobResponse.error) {
-			console.error(`Job creation failed for ${test.id}:`, jobResponse.error);
-			test.busy = false;
-			testRun.errored(test, new vscode.TestMessage(`Failed to create job: ${JSON.stringify(jobResponse.error)}`));
-			return;
-		}
-
-		const job = jobResponse.data;
-		if (!job) {
-			console.error(`Job creation returned no data for ${test.id}`);
-			test.busy = false;
-			testRun.errored(test, new vscode.TestMessage('Job creation returned no data'));
-			return;
-		}
-		console.log(`Job created for ${test.id} with KaaS ID: ${job.jobId}`);
-
-		testRunState.setJobId(test, job.jobId);
-		pollForJobStatus(client, testController, test, job.jobId);
-
-	} catch (e: any) {
-		console.error(`An exception occurred while creating job for ${test.id}:`, e);
-		test.busy = false;
-		testRun.errored(test, new vscode.TestMessage(`Failed to create job: ${e.message}`));
-		return;
-	}
->>>>>>> 44b44d3f
 }