import { Client } from 'openapi-fetch';
import * as vscode from 'vscode';
import { KAAS_JOB_POLL_INTERVAL, getKaasBaseUrl } from './config';
import { JobStatus, components, paths } from './kaas-api';

export async function fetchLatestRun(
  client: Client<paths>,
  testController: vscode.TestController,
  organizationName: string,
  vaultName: string,
  profileName: string,
  testItem: vscode.TestItem
): Promise<void> {
  let job: components['schemas']['IJob'] | undefined;
  try {
    job = await getLatestJobStatusFor(client, organizationName, vaultName, profileName);
  } catch (error) {
    return;
  }
  if (job === undefined) {
    return;
  }
  const testRun = testController.createTestRun(new vscode.TestRunRequest([testItem], []));
  if (job.status === JobStatus.success) {
    testRun.passed(testItem, job.duration * 1000);
  } else if (job.status === JobStatus.cancelled) {
    testRun.errored(
      testItem,
      new vscode.TestMessage(`Job ${job.id} was cancelled`),
      job.duration * 1000
    );
  } else if (job.status === JobStatus.failure || job.status === JobStatus.processing_failed) {
    testRun.failed(testItem, new vscode.TestMessage(`Job ${job.id} failed`), job.duration * 1000);
  } else if (job.status === JobStatus.pending || job.status === JobStatus.running) {
    testRun.enqueued(testItem);
    // Todo: Keep polling for job status
  }
  testRun.end();
}

export async function getJobStatusByJobId(
  client: Client<paths>,
  jobId: string
): Promise<components['schemas']['IJob']> {
  const job = await client.GET('/api/jobs/{jobId}', {
    params: {
      path: {
        jobId,
      },
    },
  });
  if (job.response.status !== 200) {
    throw new Error(`Job with ID ${jobId} not found`);
  }
  if (job.data === undefined) {
    throw new Error(`Job with ID ${jobId} returned no data`);
  }
  return job.data;
}

export async function pollForJobStatus(
  client: Client<paths>,
  testController: vscode.TestController,
  test: vscode.TestItem,
  jobId: string
) {
<<<<<<< HEAD
  while (true) {
    try {
      const jobDetails = await getJobStatusByJobId(client, jobId);
=======
	while (true) {
		try {
			const jobDetails = await getJobStatusByJobId(client, jobId);
			
			if (jobDetails.status === JobStatus.success) {
				test.busy = false;
				const testRun = testController.createTestRun(new vscode.TestRunRequest([test]));
				testRun.appendOutput(`Run completed successfully. See details here: ${jobUri(jobDetails).toString()}`);
				testRun.passed(test, jobDetails.duration * 1000);
				testRun.end();
				break;
			}
			if (jobDetails.status === JobStatus.failure || jobDetails.status === JobStatus.processing_failed) {
				test.busy = false;
				const testRun = testController.createTestRun(new vscode.TestRunRequest([test]));
				testRun.failed(test, new vscode.TestMessage(`Run failed. See run details here: ${jobUri(jobDetails).toString()}`), jobDetails.duration * 1000);
				testRun.end();
				break;
			}
			if (jobDetails.status === JobStatus.cancelled) {
				test.busy = false;
				const testRun = testController.createTestRun(new vscode.TestRunRequest([test]));
				testRun.errored(test, new vscode.TestMessage(`Run was cancelled. See run details here: ${jobUri(jobDetails).toString()}`), jobDetails.duration * 1000);
				testRun.end();
				break;
			}
>>>>>>> 44b44d3f

      if (jobDetails.status === JobStatus.success) {
        test.busy = false;
        const testRun = testController.createTestRun(new vscode.TestRunRequest([test]));
        testRun.passed(test, jobDetails.duration * 1000);
        testRun.end();
        break;
      }
      if (
        jobDetails.status === JobStatus.failure ||
        jobDetails.status === JobStatus.processing_failed
      ) {
        test.busy = false;
        const testRun = testController.createTestRun(new vscode.TestRunRequest([test]));
        testRun.failed(
          test,
          new vscode.TestMessage(`Job ${jobDetails.id} failed`),
          jobDetails.duration * 1000
        );
        testRun.end();
        break;
      }
      if (jobDetails.status === JobStatus.cancelled) {
        test.busy = false;
        const testRun = testController.createTestRun(new vscode.TestRunRequest([test]));
        testRun.errored(
          test,
          new vscode.TestMessage(`Job ${jobDetails.id} was cancelled`),
          jobDetails.duration * 1000
        );
        testRun.end();
        break;
      }
    } catch (error) {
      test.busy = false;
      const testRun = testController.createTestRun(new vscode.TestRunRequest([test]));
      testRun.errored(test, new vscode.TestMessage(`Error fetching job status: ${error}`));
      testRun.end();
      break;
    }
    await new Promise(resolve => setTimeout(resolve, KAAS_JOB_POLL_INTERVAL));
  }
}

export async function fetchComputeJobs(
  client: Client<paths>,
  testController: vscode.TestController
) {
  const allJobs: [components['schemas']['IJob'], vscode.TestItem][] = []; // List of all discovered computed jobs

  const orgsResponse = await client.GET('/api/orgs');
  const orgs = orgsResponse.data ?? [];
  for (const org of orgs) {
    const orgItem = testController.createTestItem(org.name, org.name);
    const orgName = org.name;
    const jobsResponse = await client.GET('/api/orgs/{organizationName}/jobs', {
      params: { path: { organizationName: orgName }, query: { page: 1, per_page: 10 } },
    });
    const jobs = jobsResponse.data ?? [];
    for (const job of jobs) {
      const name = jobName(job);
      const jobItem = testController.createTestItem(job.id, name, jobUri(job));
      allJobs.push([job, jobItem]);
      orgItem.children.add(jobItem);
    }
    testController.items.add(orgItem);
  }
  const testRunRequest = new vscode.TestRunRequest(
    allJobs.map(([_, item]) => item),
    []
  );
  const testRun = testController.createTestRun(testRunRequest);

  for (const [job, testItem] of allJobs) {
    if (job.status === 'success') {
      testRun.passed(testItem, job.duration * 1000);
    } else if (job.status === 'cancelled') {
      testRun.errored(
        testItem,
        new vscode.TestMessage(`Job ${jobName(job)} was cancelled`),
        job.duration * 1000
      );
    } else {
      testRun.failed(
        testItem,
        new vscode.TestMessage(`Job ${jobName(job)} failed`),
        job.duration * 1000
      );
    }
  }
  testRun.end();
}

export async function getLatestJobStatusFor(
  client: Client<paths>,
  organizationName: string,
  vaultName: string,
  profileName: string
): Promise<components['schemas']['IJob']> {
  const job = await client.GET('/api/orgs/{organizationName}/vaults/{vaultName}/jobs', {
    params: {
      path: {
        organizationName,
        vaultName,
      },
      query: {
        profile: profileName, // TODO: Look like the endpoint filtering does not work
        page: 1,
        per_page: 1,
      },
    },
  });
  if (job.response.status !== 200) {
    throw new Error(
      `Failed to fetch jobs for organization ${organizationName} and vault ${vaultName}: ${job.response.statusText}`
    );
  }
  if (job.data === undefined) {
    throw new Error(`No jobs found for organization ${organizationName} and vault ${vaultName}`);
  }
  for (const jobItem of job.data) {
    return jobItem;
  }
  throw new Error(
    `No jobs found for profile ${profileName} in organization ${organizationName} and vault ${vaultName}`
  );
}

function jobName(job: components['schemas']['IJob']): string {
  return `${job.kind}/${job.type}/${job.repo}`;
}

function jobUri(job: components['schemas']['IJob']): vscode.Uri {
  return vscode.Uri.parse(
    `${getKaasBaseUrl()}/app/organization/${job.organizationName}/${job.vaultName}/job/${job.id}`
  );
}

<<<<<<< HEAD
export function jobReportUri(job: components['schemas']['IJob']): vscode.Uri {
  return vscode.Uri.parse(
    `${getKaasBaseUrl()}/app/organization/${job.organizationName}/${job.vaultName}/job/${job.id}/report`
  );
=======
export async function downloadKcfgFile(client: Client<paths>, jobId: string, fileName: string, saveUri: vscode.Uri) {
	try {
		// Get presigned URL for the file
		const presignedResp = await client.GET('/api/jobs/{jobId}/files/{fileName}/url', {
			params: { path: { jobId, fileName } }
		});
		if (presignedResp.error || !presignedResp.data) {
			vscode.window.showErrorMessage(`Failed to get download URL for ${fileName}`);
			return;
		}
		const url = presignedResp.data;
		const response = await fetch(url);
		if (!response.ok) {
			vscode.window.showErrorMessage(`Failed to download file: ${fileName}`);
			return;
		}
		const arrayBuffer = await response.arrayBuffer();
		const buffer = Buffer.from(arrayBuffer);
		await vscode.workspace.fs.writeFile(saveUri, buffer);
		vscode.window.showInformationMessage(`Downloaded ${fileName} to ${saveUri.fsPath}`);
	} catch (e: any) {
		vscode.window.showErrorMessage(`Error downloading kcfg file: ${e.message}`);
	}
}

function jobName(job: components["schemas"]["IJob"]): string {
	return `${job.kind}/${job.type}/${job.repo}`;
>>>>>>> 44b44d3f
}

export function jobCacheUri(job: components['schemas']['IJob']): vscode.Uri | undefined {
  if (job.cacheHash) {
    return vscode.Uri.parse(
      `${getKaasBaseUrl()}/app/organization/${job.organizationName}/${job.vaultName}/cache/${job.cacheHash}`
    );
  } else {
    return undefined; // No cache found
  }
}<|MERGE_RESOLUTION|>--- conflicted
+++ resolved
@@ -64,42 +64,16 @@
   test: vscode.TestItem,
   jobId: string
 ) {
-<<<<<<< HEAD
   while (true) {
     try {
       const jobDetails = await getJobStatusByJobId(client, jobId);
-=======
-	while (true) {
-		try {
-			const jobDetails = await getJobStatusByJobId(client, jobId);
-			
-			if (jobDetails.status === JobStatus.success) {
-				test.busy = false;
-				const testRun = testController.createTestRun(new vscode.TestRunRequest([test]));
-				testRun.appendOutput(`Run completed successfully. See details here: ${jobUri(jobDetails).toString()}`);
-				testRun.passed(test, jobDetails.duration * 1000);
-				testRun.end();
-				break;
-			}
-			if (jobDetails.status === JobStatus.failure || jobDetails.status === JobStatus.processing_failed) {
-				test.busy = false;
-				const testRun = testController.createTestRun(new vscode.TestRunRequest([test]));
-				testRun.failed(test, new vscode.TestMessage(`Run failed. See run details here: ${jobUri(jobDetails).toString()}`), jobDetails.duration * 1000);
-				testRun.end();
-				break;
-			}
-			if (jobDetails.status === JobStatus.cancelled) {
-				test.busy = false;
-				const testRun = testController.createTestRun(new vscode.TestRunRequest([test]));
-				testRun.errored(test, new vscode.TestMessage(`Run was cancelled. See run details here: ${jobUri(jobDetails).toString()}`), jobDetails.duration * 1000);
-				testRun.end();
-				break;
-			}
->>>>>>> 44b44d3f
 
       if (jobDetails.status === JobStatus.success) {
         test.busy = false;
         const testRun = testController.createTestRun(new vscode.TestRunRequest([test]));
+        testRun.appendOutput(
+          `Run completed successfully. See details here: ${jobUri(jobDetails).toString()}`
+        );
         testRun.passed(test, jobDetails.duration * 1000);
         testRun.end();
         break;
@@ -112,7 +86,9 @@
         const testRun = testController.createTestRun(new vscode.TestRunRequest([test]));
         testRun.failed(
           test,
-          new vscode.TestMessage(`Job ${jobDetails.id} failed`),
+          new vscode.TestMessage(
+            `Run failed. See run details here: ${jobUri(jobDetails).toString()}`
+          ),
           jobDetails.duration * 1000
         );
         testRun.end();
@@ -123,7 +99,9 @@
         const testRun = testController.createTestRun(new vscode.TestRunRequest([test]));
         testRun.errored(
           test,
-          new vscode.TestMessage(`Job ${jobDetails.id} was cancelled`),
+          new vscode.TestMessage(
+            `Run was cancelled. See run details here: ${jobUri(jobDetails).toString()}`
+          ),
           jobDetails.duration * 1000
         );
         testRun.end();
@@ -234,40 +212,10 @@
   );
 }
 
-<<<<<<< HEAD
 export function jobReportUri(job: components['schemas']['IJob']): vscode.Uri {
   return vscode.Uri.parse(
     `${getKaasBaseUrl()}/app/organization/${job.organizationName}/${job.vaultName}/job/${job.id}/report`
   );
-=======
-export async function downloadKcfgFile(client: Client<paths>, jobId: string, fileName: string, saveUri: vscode.Uri) {
-	try {
-		// Get presigned URL for the file
-		const presignedResp = await client.GET('/api/jobs/{jobId}/files/{fileName}/url', {
-			params: { path: { jobId, fileName } }
-		});
-		if (presignedResp.error || !presignedResp.data) {
-			vscode.window.showErrorMessage(`Failed to get download URL for ${fileName}`);
-			return;
-		}
-		const url = presignedResp.data;
-		const response = await fetch(url);
-		if (!response.ok) {
-			vscode.window.showErrorMessage(`Failed to download file: ${fileName}`);
-			return;
-		}
-		const arrayBuffer = await response.arrayBuffer();
-		const buffer = Buffer.from(arrayBuffer);
-		await vscode.workspace.fs.writeFile(saveUri, buffer);
-		vscode.window.showInformationMessage(`Downloaded ${fileName} to ${saveUri.fsPath}`);
-	} catch (e: any) {
-		vscode.window.showErrorMessage(`Error downloading kcfg file: ${e.message}`);
-	}
-}
-
-function jobName(job: components["schemas"]["IJob"]): string {
-	return `${job.kind}/${job.type}/${job.repo}`;
->>>>>>> 44b44d3f
 }
 
 export function jobCacheUri(job: components['schemas']['IJob']): vscode.Uri | undefined {
